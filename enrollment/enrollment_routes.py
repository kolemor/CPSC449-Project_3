import logging.config
import boto3
import redis

from fastapi import Depends, HTTPException, APIRouter, status, Request
from typing import Optional
from boto3.dynamodb.conditions import Key, Attr
from enrollment.enrollment_schemas import *
from enrollment.enrollment_dynamo import Enrollment, PartiQL
from enrollment.enrollment_redis import Waitlist

settings = Settings()
router = APIRouter()

CLASS_TABLE = "enrollment_class"
USER_TABLE = "enrollment_user"
DEBUG = False
FREEZE = False
MAX_WAITLIST = 3

def get_logger():
    return logging.getLogger(__name__)

# Connect to DynamoDB
dynamodb = boto3.resource("dynamodb", endpoint_url="http://localhost:5500")

def get_table_resource(dynamodb, table_name):
    return dynamodb.Table(table_name)

# Create wrapper for PartiQL queries
wrapper = PartiQL(dynamodb)

# Connect to Redis
r = redis.Redis(db=1)

# Create class items
wl = Waitlist
enrollment = Enrollment(dynamodb)

logging.config.fileConfig(
    settings.enrollment_logging_config, disable_existing_loggers=False
)


# ==========================================students==================================================


# gets available classes for a student
@router.get("/students/{student_id}/classes", tags=["Student"])
def get_available_classes(student_id: int, request: Request):
    
    # User Authentication
    if request.headers.get("X-User"):
        current_user = int(request.headers.get("X-User"))

        roles_string = request.headers.get("X-Roles")
        current_roles = roles_string.split(",")

        r_flag = True
        # Check if the current user's role matches 'registrar'
        for role in current_roles:
            if role == "registrar":
                r_flag = False

        # Check if the current user's id matches the requested student_id
        if r_flag:
            if current_user != student_id:
                raise HTTPException(
                    status_code=403, detail="Access forbidden, wrong user"
                )

    # Fetch student data from db
    student_data = enrollment.get_user_item(student_id)

    # Check if exist
    if not student_data:
        raise HTTPException(
            status_code=status.HTTP_404_NOT_FOUND, detail="Student not found"
        )

    waitlist_count = wl.get_waitlist_count(student_id)

    # If max waitlist, don't show full classes with open waitlists
    if waitlist_count >= MAX_WAITLIST:
        output = wrapper.run_partiql_statement(
            f'SELECT * FROM "{CLASS_TABLE}" WHERE current_enroll <= max_enroll'
        )

    # Else show all open classes or full classes with open waitlists
    else:
        # All classes have a max_enroll value of 30, and a max waitlist value of 15,
        # so 30 + 15 = 45. Technically classes can be created with any max_enroll value,
        # but I cant use partiql with arithmatic, for example I cant do
        # "WHERE current_enroll < (max_enroll + 15)". So for now its just 45
        output = wrapper.run_partiql_statement(
            f'SELECT * FROM "{CLASS_TABLE}" WHERE current_enroll < 45',
        )

    # Create a list to store the Class instances
    class_instances = []

    # Iterate through the query results and create Class instances
    for item in output["Items"]:
        # get instructor information
        result = wrapper.run_partiql(
            f'SELECT * FROM "{USER_TABLE}" WHERE id=?', [item["instructor_id"]]
        )
        # Get waitlist information
        if item["current_enroll"] > item["max_enroll"]:
            current_enroll = item["max_enroll"]
            waitlist = item["current_enroll"] - item["max_enroll"]
        else:
            current_enroll = item["current_enroll"]
            waitlist = 0
        # Create the class instance
        class_instance = Class_Enroll(
            id=item["id"],
            name=item["name"],
            course_code=item["course_code"],
            section_number=item["section_number"],
            current_enroll=current_enroll,
            max_enroll=item["max_enroll"],
            department=item["department"],
            instructor=Instructor(
                id=item["instructor_id"], name=result["Items"][0]["name"]
            ),
            current_waitlist=waitlist,
            max_waitlist=15,
        )
        class_instances.append(class_instance)
    
    # Sort the class_instances list based on the id attribute
    class_instances = sorted(class_instances, key=lambda x: x.id)

    return {"Classes": class_instances}


# Enrolls a student into an available class,
# or will automatically put the student on an open waitlist for a full class
@router.post("/students/{student_id}/classes/{class_id}/enroll", tags=["Student"])
def enroll_student_in_class(student_id: int, class_id: int, request: Request):

    class_table = get_table_resource(dynamodb, CLASS_TABLE)

    # User Authentication
    if request.headers.get("X-User"):

        current_user = int(request.headers.get("X-User"))

        roles_string = request.headers.get("X-Roles")
        current_roles = roles_string.split(",")

        r_flag = True
        # Check if the current user's role matches 'registrar'
        for role in current_roles:
            if role == "registrar":
                r_flag = False

        # Check if the current user's id matches the requested student_id
        if r_flag:
            if current_user != student_id:
                raise HTTPException(
                    status_code=403, detail="Access forbidden, wrong user"
                )

    # Fetch student data from db
    student_data = enrollment.get_user_item(student_id)

    # Fetch class data from db
    class_data = enrollment.get_class_item(class_id)

    # Check if the class and student exists in the database
    if not student_data or not class_data:
        raise HTTPException(
            status_code=status.HTTP_404_NOT_FOUND, detail="Student or Class not found"
        )

    # Check if student is already enrolled in the class
    # check the information in the table
    for enrolled_student_id in class_data.get("enrolled", []):
        if student_id == enrolled_student_id:
            raise HTTPException(
                status_code=status.HTTP_400_BAD_REQUEST,
                detail="Student is already enrolled in this class or currently on waitlist",
            )

    new_enrollment = class_data.get("current_enroll", 0) + 1

    # Check if the class is full, add student to waitlist if no
    ## code goes here
    if new_enrollment >= class_data.get("max_enroll", 0):
        # freeze is in place
        if not FREEZE:
            waitlist_count = wl.get_waitlist_count(student_id)
            if (
                waitlist_count < MAX_WAITLIST
                and new_enrollment < class_data.get("max_enroll", 0) + 15
            ):
                wl.add_waitlists(class_id, student_id)
                return {"message": "Student added to the waitlist"}
            else:
                return {
                    "message": "Unable to add student to waitlist due to already having the maximum number of waitlists"
                }
        else:
            return {
                "message": "Unable to add student to waitlist due to administrative freeze"
            }
        
    # Increment enrollment number in the database
    class_table.update_item(
        Key={"id": class_id},
        UpdateExpression="SET current_enroll = :new_enrollment",
        ExpressionAttributeValues={":new_enrollment": new_enrollment},
    )

    # Add student to enrolled class in the database
    class_table.update_item(
        Key={"id": class_id},
        UpdateExpression="SET enrolled = list_append(enrolled, :student_id)",
        ExpressionAttributeValues={":student_id": [student_id]},
    )

    dropped = class_data.get("dropped", [])
    new_dropped = [student_id for student_id in dropped if student_id != student_id]
    class_table.update_item(
        Key={"id": class_id},
        UpdateExpression="SET dropped = :dropped",
        ExpressionAttributeValues={":dropped": new_dropped},
    )

    return {"message": "Student successfully enrolled in class"}


# Have a student drop a class they're enrolled in
@router.put("/students/{student_id}/classes/{class_id}/drop/", tags=["Student"])
def drop_student_from_class(student_id: int, class_id: int, request: Request):

    class_table = get_table_resource(dynamodb, CLASS_TABLE)

    # user authentication
    if request.headers.get("X-User"):
        current_user = int(request.headers.get("X-User"))

        roles_string = request.headers.get("X-Roles")
        current_roles = roles_string.split(",")

        r_flag = True
        # Check if the current user's role matches 'registrar'
        for role in current_roles:
            if role == "registrar":
                r_flag = False

        # Check if the current user's id matches the requested student_id
        if r_flag:
            if current_user != student_id:
                raise HTTPException(
                    status_code=403, detail="Access forbidden, wrong user"
                )

    # fetch data for the user
    student_data = enrollment.get_user_item(student_id)

    # fetch data for the class
    class_data = enrollment.get_class_item(class_id)

    # Check if the class and student exists in the database
    if not student_data or not class_data:
        raise HTTPException(
            status_code=status.HTTP_404_NOT_FOUND, detail="Student or Class not found"
        )

    # fetch enrollment information
    enrollment_data = wrapper.run_partiql(
        f'SELECT * FROM "{CLASS_TABLE}" WHERE id=?', [class_id]
    )

    # fetch waitlist information
    waitlist_data = wl.is_student_on_waitlist(student_id, class_id)

    # check if the student is enrolled or on the waitlist
    for item in enrollment_data["Items"]:
        check_enroll = item.get("enrolled", [])
        if student_id not in check_enroll or waitlist_data:
            raise HTTPException(
                status_code=status.HTTP_400_BAD_REQUEST,
                detail="Student is not enrolled in the class",
            )

    # remove student from class
    for item in enrollment_data["Items"]:
        # store the student that is enrolled
        student_enroll = item.get("enrolled", [])
        if student_id in student_enroll:
            # remove student from enrolled
            student_enroll.remove(student_id)
            # udpate enrolled table with the removed student
            class_table.update_item(
                Key={"id": class_id},
                UpdateExpression="SET enrolled = :enrolled",
                ExpressionAttributeValues={":enrolled": student_enroll},
            )

    # Update dropped table
    class_table.update_item(
        Key={"id": class_id},
        UpdateExpression="SET dropped = list_append(dropped, :student_id)",
        ExpressionAttributeValues={":student_id": [student_id]},
    )

    return {"message": "Student successfully dropped class"}


# ==========================================wait list==========================================
# Get all waiting lists for a student
@router.get("/waitlist/students/{student_id}", tags=["Waitlist"])
def view_waiting_list(student_id: int, request: Request):

    if request.headers.get("X-User"):
        current_user = int(request.headers.get("X-User"))

        roles_string = request.headers.get("X-Roles")
        current_roles = roles_string.split(",")

        r_flag = True
        # Check if the current user's role matches 'registrar'
        for role in current_roles:
            if role == "registrar":
                r_flag = False

        # Check if the current user's id matches the requested student_id
        if r_flag:
            if current_user != student_id:
                raise HTTPException(
                    status_code=403, detail="Access forbidden, wrong user"
                )

    # Retrieve waitlist entries for the specified student from redis
    waitlist_data = wl.get_student_waitlist(student_id)

    # Check if exist
    if not waitlist_data:
        raise HTTPException(
            status_code=status.HTTP_400_BAD_REQUEST,
            detail="Student is not on a waitlist",
        )

    # fetch all relevant waitlist information for student
    student_class_id = waitlist_data.keys()

    # Create a list to store the Waitlist_Student instances
    waitlist_list = []

    # Iterate through the query results and create Waitlist_Student instances
    for cid in student_class_id:
        # get waitlist information
        waitlist_info = Waitlist_Student(
            class_id=cid, waitlist_position=waitlist_data[cid]
        )
        waitlist_list.append(waitlist_info)

    return {"Waitlists": waitlist_list}


# remove a student from a waiting list
@router.put(
    "/waitlist/students/{student_id}/classes/{class_id}/drop", tags=["Waitlist"]
)
def remove_from_waitlist(student_id: int, class_id: int, request: Request):

    if request.headers.get("X-User"):
        current_user = int(request.headers.get("X-User"))

        roles_string = request.headers.get("X-Roles")
        current_roles = roles_string.split(",")

        r_flag = True
        # Check if the current user's role matches 'registrar'
        for role in current_roles:
            if role == "registrar":
                r_flag = False

        # Check if the current user's id matches the requested student_id
        if r_flag:
            if current_user != student_id:
                raise HTTPException(
                    status_code=403, detail="Access forbidden, wrong user"
                )

    # get student information
    student_data = wl.get_student_waitlist(student_id)

    # check if student exists
    if not student_data:
        raise HTTPException(
            status_code=status.HTTP_404_NOT_FOUND, detail="Student not on a waitlist"
        )

    # get class information
    student_class_id = student_data.keys()
    cid = str(class_id)

    # check if the student is in the waitlist
    if cid not in student_class_id:
        raise HTTPException(
            status_code=status.HTTP_404_NOT_FOUND, 
            detail="Student is not on the waiting list for this class"
        )

    # Delete student from waitlist enrollment
    wl.remove_student_from_waitlists(student_id, class_id)

    return {"message": "Student removed from the waiting list"}


# Get a list of students on a waitlist for a particular class that
# a specific instructor teaches
@router.get(
    "/waitlist/instructors/{instructor_id}/classes/{class_id}", tags=["Waitlist"]
)
def view_current_waitlist(instructor_id: int, class_id: int, request: Request):

    if request.headers.get("X-User"):
        current_user = int(request.headers.get("X-User"))

        roles_string = request.headers.get("X-Roles")
        current_roles = roles_string.split(",")

        r_flag = True
        # Check if the current user's role match2es 'registrar'
        for role in current_roles:
            if role == "registrar":
                r_flag = False

        # Check if the current user's id matches the requested instructor_id
        if r_flag:
            if current_user != instructor_id:
                raise HTTPException(
                    status_code=403, detail="Access forbidden, wrong user"
                )

    # Getting the instructors id
    user = get_table_resource(dynamodb, USER_TABLE)
    user_response = user.get_item(Key={"id": instructor_id})
    instructor_data = user_response.get("Item")

    # Getting the Instructor class
    classes = get_table_resource(dynamodb, CLASS_TABLE)
    class_response = classes.get_item(Key={"id": class_id})
    class_data = class_response.get("Item")

    if not class_data or not instructor_data:
        raise HTTPException(
            status_code=status.HTTP_404_NOT_FOUND,
            detail="Instructor or Class not found",
        )

    # fetch data from the instructor
    instructor_data = wrapper.run_partiql(
        f"SELECT * FROM {CLASS_TABLE} WHERE instructor_id = ? AND id = ?",
        [instructor_id, class_id],
    )

    # Grabbing the first item in the list
    if "Items" in instructor_data and instructor_data["Items"]:
        retrieved_instructor_id = instructor_data["Items"][0].get("instructor_id")

        # varifies that the instructor id matches the one provided
        if retrieved_instructor_id != instructor_id:
            # chcek if the instructor is assigned to the class
            raise HTTPException(
                status_code=status.HTTP_400_BAD_REQUEST,
                detail="Instructor not assigned to this class",
            )

    # Get the waitlist information for the class
    class_waitlist_key = "class:{}:waitlist"
    waitlist_data = r.zrange(
        class_waitlist_key.format(class_id), 0, -1, withscores=True
    )

    # check if the waitlist class exists in redis
    if not waitlist_data:
        raise HTTPException(
            status_code=status.HTTP_400_BAD_REQUEST,
            detail="Class does not have a waitlist",
        )

    # Create a list to store the Waitlist_Instructor instances
    waitlist_list = []

    # Iterate through the query results and create Waitlist_Instructor instances
    for student_id, score in waitlist_data:
        # Convert binary data to integers
        student_id = int(student_id.decode("utf-8"))

        # Fetch student name based on student ID
        result = wrapper.run_partiql(
            f'SELECT * FROM "{USER_TABLE}" WHERE id=?', [student_id]
        )

        # Check if the result has items and fetch the student name
        if "Items" in result and result["Items"]:
            student_name = result["Items"][0]["name"]
        else:
            student_name = ""

        # Create Waitlist_Instructor instance
        waitlist_info = Waitlist_Instructor(
            student=Student(id=student_id, name=student_name),
            waitlist_position=float(score) if "." in str(score) else int(score),
        )
        waitlist_list.append(waitlist_info)

    return {"Waitlist": waitlist_list}


# ==========================================Instructor==================================================
# view current enrollment for class
@router.get(
    "/instructors/{instructor_id}/classes/{class_id}/enrollment", tags=["Instructor"]
)
def get_instructor_enrollment(instructor_id: int, class_id: int, request: Request):
    # Checks for the correct role. In this case, Instructor role is needed to gain access to class enrollment.
    if request.headers.get("X-User"):
        current_user = int(request.headers.get("X-User"))

        roles_string = request.headers.get("X-Roles")
        current_roles = roles_string.split(",")

        r_flag = True
        # Check if the current user's role matches 'registrar'
        for role in current_roles:
            if role == "registrar":
                r_flag = False

        # Check if the current user's id matches the requested instructor_id
        if r_flag:
            if current_user != instructor_id:
                raise HTTPException(
                    status_code=403, detail="Access forbidden, wrong user"
                )

    # @ BRIEF: Getting the user table resource and using it to retrieve the instructors id and classes
    user = get_table_resource(dynamodb, USER_TABLE)
    classes = get_table_resource(dynamodb, CLASS_TABLE)

    # Getting the instructor id
    user_response = user.get_item(Key={"id": instructor_id})
    instructor_data = user_response.get("Item")

    # @BREIF: Getting the Instructor class
    classes = get_table_resource(dynamodb, CLASS_TABLE)
    class_response = classes.get_item(Key={"id": class_id})
    class_data = class_response.get("Item")

    # @BRIEF: Following if statements check if both the instructor and class exist
    if not instructor_data or not class_data:
        raise HTTPException(
            status_code=status.HTTP_404_NOT_FOUND,
            detail="Instructor and/or class not found",
        )

    # @ BREIF: getting the instructor id and class id to verify if instructor teaches certain class
    instructor_data = wrapper.run_partiql(
        f"SELECT * FROM {CLASS_TABLE} WHERE instructor_id = ? AND id = ?",
        [instructor_id, class_id],
    )

    # @ BREIF: Checks if the instructor data is not empty as well as the contents inside are not empty
    if "Items" in instructor_data and instructor_data["Items"]:
        # Grabbing the first item in the list
        retrieved_instructor_id = instructor_data["Items"][0].get("instructor_id")
        # verifies that the instructor id matches the one provided
        if retrieved_instructor_id == instructor_id:
            print("Instructor assigned to the class.")
        else:
            raise HTTPException(
                status_code=status.HTTP_400_BAD_REQUEST,
                detail="Instructor not assigned to this class",
            )
    else:
        raise HTTPException(
            status_code=status.HTTP_400_BAD_REQUEST,
            detail="Class not found or instructor not assigned to this class",
        )

    # Getting list of enrolled students using partql
    enrolled_students = wrapper.run_partiql(
        f"SELECT enrolled FROM {CLASS_TABLE} WHERE id = ?", [class_id]
    )

    if "Items" in enrolled_students and enrolled_students["Items"]:
        enrolled_data = enrolled_students["Items"][0].get("enrolled", [])

        enrolled_list = []

        # Matches student id with name and print it out
        for student_id in enrolled_data:
            response = user.get_item(Key={"id": student_id})
            student_data = response.get("Item")

            if student_data and "id" in student_data and "name" in student_data:
                student_info = {
                    "id": student_data["id"],
                    "name": student_data["name"],
                }
            enrolled_list.append(student_info)
        return {"Enrolled": enrolled_list}
    else:
        raise HTTPException(
            status_code=status.HTTP_400_BAD_REQUEST,
            detail="Class has no dropped students",
        )


# view students who have dropped the class
@router.get("/instructors/{instructor_id}/classes/{class_id}/drop", tags=["Instructor"])
def get_instructor_dropped(instructor_id: int, class_id: int, request: Request):

    # User Authentication
    if request.headers.get("X-User"):
        current_user = int(request.headers.get("X-User"))

        roles_string = request.headers.get("X-Roles")
        current_roles = roles_string.split(",")

        r_flag = True
        # Check if the current user's role matches 'registrar'
        for role in current_roles:
            if role == "registrar":
                r_flag = False

        # Check if the current user's id matches the requested instructor_id
        if r_flag:
            if current_user != instructor_id:
                raise HTTPException(
                    status_code=403, detail="Access forbidden, wrong user"
                )

    # Getting the instructor id
    user = get_table_resource(dynamodb, USER_TABLE)
    user_response = user.get_item(Key={"id": instructor_id})
    instructor_data = user_response.get("Item")

    # Getting the Instructor class
    classes = get_table_resource(dynamodb, CLASS_TABLE)
    class_response = classes.get_item(Key={"id": class_id})
    class_data = class_response.get("Item")

    # checking if the instructor and class exists
    if not instructor_data or not class_data:
        raise HTTPException(
            status_code=status.HTTP_404_NOT_FOUND,
            detail="Instructor and/or class not found",
        )

    # getting the instructor id and class id
    instructor_data = wrapper.run_partiql(
        f"SELECT * FROM {CLASS_TABLE} WHERE instructor_id = ? AND id = ?",
        [instructor_id, class_id],
    )

    # checking if the instructor is assigned to class
    if "Items" in instructor_data and instructor_data["Items"]:
        retrieved_instructor_id = instructor_data["Items"][0].get("instructor_id")
        if retrieved_instructor_id == instructor_id:
            print("Instructor assigned to the class.")
        else:
            raise HTTPException(
                status_code=status.HTTP_400_BAD_REQUEST,
                detail="Instructor not assigned to this class",
            )
    else:
        raise HTTPException(
            status_code=status.HTTP_400_BAD_REQUEST,
            detail="Class not found or instructor not assigned to this class",
        )

    # getting list of dropped students
    dropped_students = wrapper.run_partiql(
        f"SELECT dropped FROM {CLASS_TABLE} WHERE id = ?", [class_id]
    )

    if "Items" in dropped_students and dropped_students["Items"]:
        dropped_data = dropped_students["Items"][0].get("dropped", [])

        # Fetch user names for dropped students
        dropped_student_names = []

        for student_id in dropped_data:
            response = user.get_item(Key={"id": student_id})
            student_data = response.get("Item")

            # Check if the user with the given ID exists
            if student_data and "id" in student_data and "name" in student_data:
                student_info = {
                    "id": student_data["id"],
                    "name": student_data["name"],
                }
            dropped_student_names.append(student_info)

        return {"Dropped": dropped_student_names}
    else:
        raise HTTPException(
            status_code=status.HTTP_400_BAD_REQUEST,
            detail="Class has no dropped students",
        )


# Instructor administratively drop students
@router.post("/instructors/{instructor_id}/classes/{class_id}/students/{student_id}/drop",tags=["Instructor"])
<<<<<<< HEAD
def instructor_drop_class(
    instructor_id: int, class_id: int, student_id: int, request: Request
):
=======
def instructor_drop_class(instructor_id: int, class_id: int, student_id: int, request: Request):
>>>>>>> c1c25066

    # User Authentication
    if request.headers.get("X-User"):
        current_user = int(request.headers.get("X-User"))

        roles_string = request.headers.get("X-Roles")
        current_roles = roles_string.split(",")

        r_flag = True
        # Check if the current user's role matches 'registrar'
        for role in current_roles:
            if role == "registrar":
                r_flag = False

        # Check if the current user's id matches the requested instructor_id
        if r_flag:
            if current_user != instructor_id:
                raise HTTPException(
                    status_code=403, detail="Access forbidden, wrong user"
                )

    # Getting instructor id
    user = get_table_resource(dynamodb, USER_TABLE)
    user_response = user.get_item(Key={"id": instructor_id})
    instructor_data = user_response.get("Item")

    # Getting student id
    student = get_table_resource(dynamodb, USER_TABLE)
    user_response = student.get_item(
        Key={"id": student_id}
    )
    student_data = user_response.get("Item")

    # checks if both student and instructor exist in db
    if not instructor_data or not student_data:
        raise HTTPException(
            status_code=status.HTTP_404_NOT_FOUND,
            detail="Instructor and/or student not found",
        )

    # getting the enrolled and dropped list of student ids in class table db
    class_data = wrapper.run_partiql(
        f"SELECT enrolled, dropped FROM {CLASS_TABLE} WHERE id = ?", [class_id]
    )

    # getting the first enrolled and dropped ids in the list
    enrolled_data = class_data.get("Items", [])[0].get("enrolled", [])
    dropped_data = class_data.get("Items", [])[0].get("dropped", [])

    # Removes student_id from the enrolled list
    if student_id in enrolled_data:
        enrolled_data.remove(student_id)
        print(f"Student {student_id} removed from enrolled list.")
    else:
        raise HTTPException(
            status_code=status.HTTP_404_NOT_FOUND,
            detail="Student not enrolled in this class",
        )

    # DynamoDB updated with the modified enrolled and dropped lists
    try:
        class_table = get_table_resource(dynamodb, CLASS_TABLE)
        class_table.update_item(
            Key={"id": class_id},
            UpdateExpression="SET enrolled = :enrolled, dropped = :dropped",
            ExpressionAttributeValues={
                ":enrolled": enrolled_data,
                ":dropped": dropped_data + [student_id],
            },
        )
        print(f"Student {student_id} added to dropped list.")
    except Exception as e:
        print(f"Error updating lists: {e}")
        raise HTTPException(
            status_code=status.HTTP_500_INTERNAL_SERVER_ERROR,
            detail="Error updating lists",
        )

    return {"Message": "Student successfully dropped"}


# ==========================================registrar==================================================
# Create a new class
@router.post("/registrar/classes/", tags=["Registrar"])
def create_class(class_data: Class):

    existing_class = enrollment.get_class_item(class_data.id)

    if existing_class:
        raise HTTPException(
            status_code=status.HTTP_409_CONFLICT,
            detail=f"Class with ID {class_data.id} already exists",
        )

    try:
        
        enrollment.add_class(class_data)
        return {"Message": f"Class with ID {class_data.id} created successfully"}

    except Exception as e:
        raise HTTPException(
            status_code=status.HTTP_500_INTERNAL_SERVER_ERROR,
            detail={"type": type(e).__name__, "msg": str(e)},
        )


# Remove a class
@router.delete("/registrar/classes/{class_id}", tags=["Registrar"])
def remove_class(class_id: int):

    # fetch the class data 
    class_data = enrollment.get_class_item(class_id)

    # check if the class exists in the database
    if not class_data:
        raise HTTPException(
            status_code=status.HTTP_404_NOT_FOUND, detail="Class not found"
        )
    
    enrollment.delete_class_item(class_id)

    return {"message": "Class removed successfully"}


# Change the assigned instructor for a class
@router.put("/registrar/classes/{class_id}/instructors/{instructor_id}", tags=["Registrar"])
def change_instructor(class_id: int, instructor_id: int):
    # fetch class data
    class_data = enrollment.get_class_item(class_id)

    # check if the class exists in the database
    if not class_data:
        raise HTTPException(
            status_code=status.HTTP_404_NOT_FOUND, detail="Class not found"
        )

    # fetch instructor data
    instructor_data = enrollment.get_user_item(instructor_id)

    # check if the instructor exists in the data
    if not instructor_data:
        raise HTTPException(
            status_code=status.HTTP_404_NOT_FOUND, detail="Instructor not found"
        )

    # check if instructor is already assigned to the class
    if class_data["instructor_id"] == instructor_data["id"]:
        raise HTTPException(
            status_code=status.HTTP_400_BAD_REQUEST, detail="Instructor already assigned to class"
        )
    
    # fetch the enrollment table from the database
    # update the instructor to the new class 
    class_table = get_table_resource(dynamodb, CLASS_TABLE)
    class_table.update_item(
        Key={
            'id': class_id
        },
        UpdateExpression='SET instructor_id = :instructor_id',
        ExpressionAttributeValues={':instructor_id': instructor_id}
    )

    return {"message": "Instructor changed successfully"}


# Freeze enrollment for classes
@router.put("/registrar/automatic-enrollment/freeze", tags=["Registrar"])
def freeze_automatic_enrollment():
    global FREEZE
    if FREEZE:
        FREEZE = False
        return {"message": "Automatic enrollment unfrozen successfully"}
    else:
        FREEZE = True
        return {"message": "Automatic enrollment frozen successfully"}


# Create a new user (used by the user service to duplicate user info)
@router.post("/registrar/create_user", tags=["Registrar"])
def create_user(user: Create_User):

    if DEBUG:
        print("username: ", user.name)
        print("roles: ", user.roles)

    user_table = get_table_resource(dynamodb,USER_TABLE)
    response_id = user_table.scan(
        Select='COUNT',
        FilterExpression= Key('id').gte(0)
    )

    # incrementing highest + 1 for new id creation
    new_id = response_id.get('Count', 0)+ 1

    user_data = {
        'id': new_id,
        'name':user.name,
        'roles':user.roles
    }

    enrollment.add_user(user_data)

    return {"Message": f'user created successfully. {user.name} Assigned id = {new_id}'}



# ==========================================Test Endpoints==================================================

# None of the following endpoints are required (I assume), but might be helpful
# for testing purposes

# Gets currently enrolled classes for a student
@router.get("/debug/students/{student_id}/enrolled", tags=["Debug"])
def view_enrolled_classes(student_id: int):

    # Check if the student exists in the database
    student_data = enrollment.get_user_item(student_id)

    if not student_data:
        raise HTTPException(
            status_code=status.HTTP_404_NOT_FOUND, detail="Student not found"
        )

    # Check if the student is enrolled in any classes
    class_table = get_table_resource(dynamodb, CLASS_TABLE)
    response = class_table.scan(
        FilterExpression='contains(enrolled, :student_id)',
        ExpressionAttributeValues={':student_id': student_id}
    )
    enrolled_data = response.get('Items', [])

    if not enrolled_data:
        raise HTTPException(
            status_code=status.HTTP_404_NOT_FOUND,
            detail="Student not enrolled in any classes",
        )

    # Create a list to store the Class instances
    enrolled_instances = []

    # Iterate through the query results and create Class instances
    for item in enrolled_data:
        # get instructor information
        instructor_data = enrollment.get_user_item(item["instructor_id"])
        # Get waitlist information
        if item["current_enroll"] > item["max_enroll"]:
            current_enroll = item["max_enroll"]
            waitlist = item["current_enroll"] - item["max_enroll"]
        else:
            current_enroll = item["current_enroll"]
            waitlist = 0
        # Create the class instance
        enrolled_instance = Class_Enroll(
            id=item["id"],
            name=item["name"],
            course_code=item["course_code"],
            section_number=item["section_number"],
            current_enroll=current_enroll,
            max_enroll=item["max_enroll"],
            department=item["department"],
            instructor=Instructor(
                id=item["instructor_id"], name=instructor_data["name"]
            ),
            current_waitlist=waitlist,
            max_waitlist=15,
        )
        enrolled_instances.append(enrolled_instance)

    return {"Enrolled": enrolled_instances}


# Get all classes with active waiting lists
@router.get("/debug/waitlist/classes", tags=["Debug"])
def view_all_class_waitlists():

    # fetch all relevant waitlist information
    waitlist_data = wl.get_all_class_waitlists()

    # Check if exist
    if not waitlist_data:
        raise HTTPException(
            status_code=status.HTTP_400_BAD_REQUEST, detail="No classes have waitlists"
        )

    # Create a list to store the Waitlist_Info instances
    waitlist_list = []

    # Iterate through the waitlist results and create Waitlist_Info instances
    class_ids = waitlist_data.keys()
    class_ids_list = list(class_ids)
    for cid in class_ids_list:
        temp = []
        class_waitlist = wl.get_class_waitlist(cid)
        student_ids = class_waitlist.keys()
        student_ids_list = list(student_ids)
        for sid in student_ids_list:
            student_data = enrollment.get_user_item(int(sid))
            wl_inst = Waitlist_Instructor(
                student=Student(
                    id=student_data["id"],
                    name=student_data["name"]
                ),
                waitlist_position=class_waitlist[sid]
            )
            temp.append(wl_inst)
        class_instance = Waitlist_Info(
            class_id=int(cid),
            students=temp
        )
        waitlist_list.append(class_instance)

    return {"Waitlists": waitlist_list}


# Search for specific users based on optional parameters,
# if no parameters are given, returns all users
@router.get("/debug/search", tags=["Debug"])
def search_for_users(id: Optional[int] = None, name: Optional[str] = None, role: Optional[str] = None):
    
    table = get_table_resource(dynamodb, USER_TABLE)

    # Construct the query based on the provided parameters
    key_condition_expression = None
    filter_expression = None

    if id is not None:
        key_condition_expression = Key('id').eq(id)
    elif name is not None:
        filter_expression = Attr('name').eq(name)
    elif role is not None:
        filter_expression = Attr('roles').contains(role)

    # Perform the query
    if key_condition_expression is not None:
        response = table.query(
            IndexName='id-index',
            KeyConditionExpression=key_condition_expression
        )
    elif filter_expression is not None:
        response = table.scan(
            IndexName='id-index',
            FilterExpression=filter_expression
        )
    else:
        # If no parameters provided, return all users
        response = table.scan(IndexName='id-index')

    user_data = response.get('Items', [])
    return {"Users": user_data}


# List all classes
@router.get("/debug/classes", tags=["Debug"])
def list_all_classes():

    table = get_table_resource(dynamodb, CLASS_TABLE)
    response = table.scan(IndexName='id-index')

    class_data = response.get('Items', [])
    return {"Users": class_data}<|MERGE_RESOLUTION|>--- conflicted
+++ resolved
@@ -710,13 +710,7 @@
 
 # Instructor administratively drop students
 @router.post("/instructors/{instructor_id}/classes/{class_id}/students/{student_id}/drop",tags=["Instructor"])
-<<<<<<< HEAD
-def instructor_drop_class(
-    instructor_id: int, class_id: int, student_id: int, request: Request
-):
-=======
 def instructor_drop_class(instructor_id: int, class_id: int, student_id: int, request: Request):
->>>>>>> c1c25066
 
     # User Authentication
     if request.headers.get("X-User"):
